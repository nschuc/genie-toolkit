--- conflicted
+++ resolved
@@ -1250,7 +1250,6 @@
     return output;
 }
 
-<<<<<<< HEAD
 export interface NameList {
     ctx : ContextInfo;
     results : Ast.DialogueHistoryResultItem[];
@@ -1314,7 +1313,8 @@
     phrases.push(makeOneNameListContextPhrase(ctx, descriptions, descriptions.length));
 
     return phrases;
-=======
+}
+
 function getQuery(expr : Ast.Expression) : Ast.Expression|null {
     if (expr instanceof Ast.ChainExpression)
         return getQuery(expr.last);
@@ -1328,7 +1328,6 @@
         return getQuery(expr.expression);
 
     return null;
->>>>>>> 69a2534a
 }
 
 export function getContextPhrases(ctx : ContextInfo) : SentenceGeneratorTypes.ContextPhrase[] {
