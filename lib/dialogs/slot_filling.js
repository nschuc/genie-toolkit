// -*- mode: js; indent-tabs-mode: nil; js-basic-offset: 4 -*-
//
// This file is part of Almond
//
// Copyright 2016-2017 The Board of Trustees of the Leland Stanford Junior University
//
// Author: Giovanni Campagna <gcampagn@cs.stanford.edu>
//
// See COPYING for details
"use strict";

const ThingTalk = require('thingtalk');
const Ast = ThingTalk.Ast;
const Describe = ThingTalk.Describe;

const ValueCategory = require('../semantic').ValueCategory;
const Helpers = require('../helpers');

const { contactSearch } = require('./contact_search');
const resolveUserContext = require('./user_context');
const { chooseDevice } = require('./device_choice');
const { lookupEntity, lookupLocation } = require('./entity_lookup');

const MESSAGING_ACCOUNT_REGEX = /^[A-Za-z.0-9]+-account:/;

async function addDisplayToContact(dlg, contact) {
    const principal = contact.value;

    if (dlg.platformData.contacts) {
        for (let platformContact of dlg.platformData.contacts) {
            if (platformContact.principal === principal) {
                contact.display = platformContact.display;
                return;
            }
        }
    }

    if (MESSAGING_ACCOUNT_REGEX.test(principal)) {
        if (dlg.manager.messaging.isSelf(principal)) {
            contact.display = dlg._("me");
            return;
        }

        try {
            const user = await dlg.manager.messaging.getUserByAccount(principal);
            contact.display = user.name;
        } catch (e) {
            console.log('Failed to lookup account ' + principal + ': ' + e.message);
        }
    } else {
        const contactApi = dlg.manager.platform.getCapability('contacts');
        if (contactApi === null)
            return;

        const addressBookContact = await contactApi.lookupPrincipal(principal);
        if (addressBookContact)
            contact.display = addressBookContact.displayName;
    }
}

async function addDisplayToDevice(dlg, value) {
    // FIXME there should be a better API than this...
    let factories = await dlg.manager.thingpedia.getDeviceSetup([value.value]);
    let factory = factories[value.value];

    if (factory && factory.type !== 'multiple')
        value.display = factory.text;
    else
        value.display = Helpers.cleanKind(value.value);
}

async function maybeAddDisplayToValue(dlg, value) {
    switch (value.type) {
    case 'tt:contact':
        await addDisplayToContact(dlg, value);
        break;

    case 'tt:device':
        await addDisplayToDevice(dlg, value);
        break;
    }
}

async function lookupContact(dlg, contact) {
    let principal = contact.value;
    if (MESSAGING_ACCOUNT_REGEX.test(principal))
        return true;
    if (principal.startsWith('speaker:'))
        return true;

    try {
        const account = await dlg.manager.messaging.getAccountForIdentity(principal);
        if (account) {
            console.log('Converted ' + contact.value + ' to ' + account);
            contact.value = account;
            return true;
        } else {
            dlg.reply(dlg._("Cannot find a messaging account for %s.").format(contact.display || principal));
            return false;
        }
    } catch(e) {
        console.log('Failed to concretize contact: ' + e.message);
        // bubble the error up so it is shown to the user
        throw e;
    }
}

async function slotFillArray(dlg, elementType, question) {
    const values = [];
    do {
        values.push(await slotFillCustom(dlg, elementType, question));

        dlg.reply(dlg._("You chose %s.").format(
            values.map((v) => Describe.describeArg(dlg.manager.gettext, v)).join(', ')));
    } while (await dlg.ask(ValueCategory.YesNo, dlg._("Would you like to add more elements to the list?")));

    return Ast.Value.Array(values);
}

function convertToSlotType(value, slotType) {
    if (value.isVarRef)
        return value;

    if (slotType.equals(value.getType()))
        return value;

    if (slotType.isEntity && value.isString)
        return new Ast.Value.Entity(value.value, slotType.type, null);

    return value;
}

async function slotFillCustomRaw(dlg, slotType, question) {
    if (slotType.isArray)
        return await slotFillArray(dlg, slotType.elem, question);
    else if (slotType.isEntity && slotType.type === 'tt:phone_number')
        return await dlg.ask(ValueCategory.PhoneNumber, question);
    else if (slotType.isEntity && slotType.type === 'tt:email_address')
        return await dlg.ask(ValueCategory.EmailAddress, question);
    else if (slotType.isEntity && slotType.type === 'tt:picture')
        return await dlg.ask(ValueCategory.Picture, question);
    else if (slotType.isEntity && slotType.type === 'tt:contact')
        return await dlg.ask(ValueCategory.PhoneNumber, question);
    else if (slotType.isString || slotType.isEntity)
        return await dlg.ask(ValueCategory.RawString, question);
    else if (slotType.isMeasure)
        return await dlg.ask(ValueCategory.Measure(slotType.unit), question);
    else if (slotType.isNumber)
        return await dlg.ask(ValueCategory.Number, question);
    else if (slotType.isBoolean)
        return Ast.Value.Boolean(await dlg.ask(ValueCategory.YesNo, question));
    else if (slotType.isDate)
        return await dlg.ask(ValueCategory.Date, question);
    else if (slotType.isTime)
        return await dlg.ask(ValueCategory.Time, question);
    else if (slotType.isLocation)
        return await dlg.ask(ValueCategory.Location, question);
    else if (slotType.isEnum)
        return Ast.Value.Enum(slotType.entries[await dlg.askChoices(question, slotType.entries)]);
    else
        throw new TypeError('Unhandled slot type ' + slotType);
}

async function slotFillCustom(dlg, slotType, question) {
    return convertToSlotType(await slotFillCustomRaw(dlg, slotType, question), slotType);
}

async function concretizeValue(dlg, slot) {
    let value = slot.get();
    const ptype = slot.type;

    if (value.isEntity && (value.type === 'tt:username' || value.type === 'tt:contact_name')
        && ptype.isEntity && ptype.type !== value.type) {
        value = await contactSearch(dlg, ptype, value.value);
        if (value === null)
            return false;
        slot.set(value);
        // continue resolving in case the new type is tt:contact
    }

    if (value.isEntity && value.type === 'tt:contact') {
        let ok = await lookupContact(dlg, value);
        if (!ok)
            return false;
    } else if (value.isLocation && value.value.isUnresolved) {
        const resolved = await lookupLocation(dlg, value.value.name);
        if (resolved === null)
            return false;
        value.value = new Ast.Location.Absolute(resolved.latitude, resolved.longitude, resolved.display);
    } else if (value.isLocation && value.value.isRelative) {
        slot.set(await resolveUserContext(dlg, '$context.location.' + value.value.relativeTag));
    } else if (value.isEntity && value.value === null) {
        const resolved = await lookupEntity(dlg, value.type, value.display);
        if (resolved === null)
            return false;
        value.value = resolved.value;
        value.display = resolved.name;
    }

    if (value.isEntity && !value.display)
        await maybeAddDisplayToValue(dlg, value);

    if (slot.get() === null)
        return false;

    return true;
}

<<<<<<< HEAD
async function slotFillSingle(dlg, kind, schema, slot, scope, context) {
    function getOptions(slot, slotType) {
        let options = [];
        for (var vname in scope) {
            let option = scope[vname];
            if (Type.isAssignable(option.type, slotType)) {
                if (option.value.isVarRef && option.value.name === slot.name &&
                    option.kind === kind)
                    continue;
                options.push(option);
            }
        }
        return options;
    }
    function getType(slot) {
        let argname = slot.name;
        let type = schema.inReq[argname] || schema.inOpt[argname] || schema.out[argname];
        if (slot instanceof Ast.BooleanExpression && slot.operator === 'contains')
            return type.elem;
        else
            return type;
    }
    function getQuestion(slot) {
        let question;
        let argname = slot.name;
        let index = schema.index[argname];
        if (slot instanceof Ast.InputParam ||
            (slot instanceof Ast.BooleanExpression && slot.operator === '=='))
            question = schema.questions[index];
        let argcanonical = schema.argcanonicals[index];
        if (!question)
            return dlg._("What is the value of the filter on the %s?").format(argcanonical);
        else
            return question;
    }

    let question = getQuestion(slot);
    let slotType = getType(slot);

    let options = getOptions(slot, slotType);
    if (options.length > 0) {
        let choices = options.map((o) => {
            if (o.value.isEvent)
                return dlg._("A description of the result");
            else
                return dlg._("Use the %s from %s").format(o.argcanonical, Helpers.cleanKind(o.kind));
        });
        choices.push(dlg._("None of above"));

        await dlg.setContext(context);
        let choice = await dlg.askChoices(question, choices);

        if (choice !== options.length) {
            slot.value = options[choice].value;
            return true;
        }
    }

    await dlg.setContext(context);
    slot.value = await slotFillCustom(dlg, slotType, question);
    return concretizeValue(dlg, slot, slotType);
}
=======
async function slotFillSingle(dlg, slot) {
    const value = slot.get();
    if (value.isUndefined && value.local) {
        const question = slot.getPrompt(dlg.locale);
        const slotType = slot.type;

        let options = slot.options;
        if (options.length > 0) {
            let choices = options.map((o) => {
                if (o.value.isEvent)
                    return dlg._("A description of the result");
                else
                    return dlg._("Use the %s from %s").format(o.argcanonical, Helpers.cleanKind(o.kind));
            });
            choices.push(dlg._("None of above"));

            let choice = await dlg.askChoices(question, choices);

            if (choice !== options.length) {
                slot.set(options[choice].value);
                return true;
            }
        }
>>>>>>> 2621a5be

        slot.set(await slotFillCustom(dlg, slotType, question));
    }

    return concretizeValue(dlg, slot);
}

<<<<<<< HEAD
async function doOneSlot(dlg, schema, slot, prim, scope, isSetupProgram, context) {
=======
async function doOneSlot(dlg, slot, setupProgram) {
>>>>>>> 2621a5be
    if (slot instanceof Ast.Selector) {
        if (isSetupProgram)
            return true;
<<<<<<< HEAD
        await dlg.setContext(context);
        let ok = await chooseDevice(dlg, prim.selector);
        if (!ok)
            return false;
    } else {
        dlg.icon = Helpers.getIcon(prim);

        let kind;
        if (prim && prim.selector)
            kind = prim.selector.kind;
        else if (prim && prim.kind)
            kind = prim.kind;
        else
            kind = null;

        let ok;
        if (slot.value.isUndefined && slot.value.local)
            ok = await slotFillSingle(dlg, kind, schema, slot, scope, context);
        else
            ok = await concretizeSingleSlot(dlg, schema, slot);
=======
        let ok = await chooseDevice(dlg, slot);
        if (!ok)
            return false;
    } else {
        dlg.icon = Helpers.getIcon(slot.primitive);

        let ok = await slotFillSingle(dlg, slot);
>>>>>>> 2621a5be
        if (!ok)
            return false;
    }
    return true;
}

async function slotFillProgram(dlg, program) {
<<<<<<< HEAD
    if (program instanceof Ast.Program) {
        const isSetupProgram = program.principal !== null;
        if (program.principal !== null) {
            let holder = { value: program.principal };
            await dlg.setContext(program);
            let ok = await concretizeValue(dlg, holder, Type.Entity('tt:contact'));
            if (!ok)
                return false;
            program.principal = holder.value;
        }

        for (let [schema, slot, prim, scope] of program.iterateSlots()) {
            let ok = await doOneSlot(dlg, schema, slot, prim, scope, isSetupProgram, program);
            if (!ok)
                return false;
        }
    } else {
        assert(program.isPermissionRule);

        for (let [schema, slot, prim, scope] of program.principal.iterateSlots(null, null, {})) {
            if (prim) {
                let ok = await doOneSlot(dlg, schema, slot, prim, scope, false, program);
                if (!ok)
                    return false;
            } else {
                await dlg.setContext(program);
                let ok = await concretizeValue(dlg, slot, Type.Entity('tt:contact'));
                if (!ok)
                    return false;
            }
        }
        for (let what of [program.query, program.action]) {
            if (!what.isSpecified)
                continue;
            for (let [schema, slot, prim, scope] of what.filter.iterateSlots(what.schema, what, {})) {
                let ok = await doOneSlot(dlg, schema, slot, prim, scope, false, program);
                if (!ok)
                    return false;
            }
        }
=======
    const setupProgram = program instanceof Ast.Program && program.principal !== null;
    for (let slot of program.iterateSlots2()) {
        let ok = await doOneSlot(dlg, slot, setupProgram);
        if (!ok)
            return false;
>>>>>>> 2621a5be
    }
    return true;
}

module.exports = {
    slotFillCustom,
    slotFillSingle,
    slotFillProgram,
    concretizeValue,
    addDisplayToContact
};<|MERGE_RESOLUTION|>--- conflicted
+++ resolved
@@ -206,71 +206,9 @@
     return true;
 }
 
-<<<<<<< HEAD
-async function slotFillSingle(dlg, kind, schema, slot, scope, context) {
-    function getOptions(slot, slotType) {
-        let options = [];
-        for (var vname in scope) {
-            let option = scope[vname];
-            if (Type.isAssignable(option.type, slotType)) {
-                if (option.value.isVarRef && option.value.name === slot.name &&
-                    option.kind === kind)
-                    continue;
-                options.push(option);
-            }
-        }
-        return options;
-    }
-    function getType(slot) {
-        let argname = slot.name;
-        let type = schema.inReq[argname] || schema.inOpt[argname] || schema.out[argname];
-        if (slot instanceof Ast.BooleanExpression && slot.operator === 'contains')
-            return type.elem;
-        else
-            return type;
-    }
-    function getQuestion(slot) {
-        let question;
-        let argname = slot.name;
-        let index = schema.index[argname];
-        if (slot instanceof Ast.InputParam ||
-            (slot instanceof Ast.BooleanExpression && slot.operator === '=='))
-            question = schema.questions[index];
-        let argcanonical = schema.argcanonicals[index];
-        if (!question)
-            return dlg._("What is the value of the filter on the %s?").format(argcanonical);
-        else
-            return question;
-    }
-
-    let question = getQuestion(slot);
-    let slotType = getType(slot);
-
-    let options = getOptions(slot, slotType);
-    if (options.length > 0) {
-        let choices = options.map((o) => {
-            if (o.value.isEvent)
-                return dlg._("A description of the result");
-            else
-                return dlg._("Use the %s from %s").format(o.argcanonical, Helpers.cleanKind(o.kind));
-        });
-        choices.push(dlg._("None of above"));
-
-        await dlg.setContext(context);
-        let choice = await dlg.askChoices(question, choices);
-
-        if (choice !== options.length) {
-            slot.value = options[choice].value;
-            return true;
-        }
-    }
-
+async function slotFillSingle(dlg, slot, context) {
     await dlg.setContext(context);
-    slot.value = await slotFillCustom(dlg, slotType, question);
-    return concretizeValue(dlg, slot, slotType);
-}
-=======
-async function slotFillSingle(dlg, slot) {
+  
     const value = slot.get();
     if (value.isUndefined && value.local) {
         const question = slot.getPrompt(dlg.locale);
@@ -293,7 +231,6 @@
                 return true;
             }
         }
->>>>>>> 2621a5be
 
         slot.set(await slotFillCustom(dlg, slotType, question));
     }
@@ -301,44 +238,18 @@
     return concretizeValue(dlg, slot);
 }
 
-<<<<<<< HEAD
-async function doOneSlot(dlg, schema, slot, prim, scope, isSetupProgram, context) {
-=======
-async function doOneSlot(dlg, slot, setupProgram) {
->>>>>>> 2621a5be
+async function doOneSlot(dlg, slot, isSetupProgram, context) {
     if (slot instanceof Ast.Selector) {
         if (isSetupProgram)
             return true;
-<<<<<<< HEAD
         await dlg.setContext(context);
-        let ok = await chooseDevice(dlg, prim.selector);
-        if (!ok)
-            return false;
-    } else {
-        dlg.icon = Helpers.getIcon(prim);
-
-        let kind;
-        if (prim && prim.selector)
-            kind = prim.selector.kind;
-        else if (prim && prim.kind)
-            kind = prim.kind;
-        else
-            kind = null;
-
-        let ok;
-        if (slot.value.isUndefined && slot.value.local)
-            ok = await slotFillSingle(dlg, kind, schema, slot, scope, context);
-        else
-            ok = await concretizeSingleSlot(dlg, schema, slot);
-=======
         let ok = await chooseDevice(dlg, slot);
         if (!ok)
             return false;
     } else {
         dlg.icon = Helpers.getIcon(slot.primitive);
 
-        let ok = await slotFillSingle(dlg, slot);
->>>>>>> 2621a5be
+        let ok = await slotFillSingle(dlg, slot, context);
         if (!ok)
             return false;
     }
@@ -346,54 +257,11 @@
 }
 
 async function slotFillProgram(dlg, program) {
-<<<<<<< HEAD
-    if (program instanceof Ast.Program) {
-        const isSetupProgram = program.principal !== null;
-        if (program.principal !== null) {
-            let holder = { value: program.principal };
-            await dlg.setContext(program);
-            let ok = await concretizeValue(dlg, holder, Type.Entity('tt:contact'));
-            if (!ok)
-                return false;
-            program.principal = holder.value;
-        }
-
-        for (let [schema, slot, prim, scope] of program.iterateSlots()) {
-            let ok = await doOneSlot(dlg, schema, slot, prim, scope, isSetupProgram, program);
-            if (!ok)
-                return false;
-        }
-    } else {
-        assert(program.isPermissionRule);
-
-        for (let [schema, slot, prim, scope] of program.principal.iterateSlots(null, null, {})) {
-            if (prim) {
-                let ok = await doOneSlot(dlg, schema, slot, prim, scope, false, program);
-                if (!ok)
-                    return false;
-            } else {
-                await dlg.setContext(program);
-                let ok = await concretizeValue(dlg, slot, Type.Entity('tt:contact'));
-                if (!ok)
-                    return false;
-            }
-        }
-        for (let what of [program.query, program.action]) {
-            if (!what.isSpecified)
-                continue;
-            for (let [schema, slot, prim, scope] of what.filter.iterateSlots(what.schema, what, {})) {
-                let ok = await doOneSlot(dlg, schema, slot, prim, scope, false, program);
-                if (!ok)
-                    return false;
-            }
-        }
-=======
-    const setupProgram = program instanceof Ast.Program && program.principal !== null;
+    const isSetupProgram = program instanceof Ast.Program && program.principal !== null;
     for (let slot of program.iterateSlots2()) {
-        let ok = await doOneSlot(dlg, slot, setupProgram);
-        if (!ok)
-            return false;
->>>>>>> 2621a5be
+        let ok = await doOneSlot(dlg, slot, isSetupProgram, program);
+        if (!ok)
+            return false;
     }
     return true;
 }
