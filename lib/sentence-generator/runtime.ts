// -*- mode: typescript; indent-tabs-mode: nil; js-basic-offset: 4 -*-
//
// This file is part of Genie
//
// Copyright 2019-2020 The Board of Trustees of the Leland Stanford Junior University
//
// Licensed under the Apache License, Version 2.0 (the "License");
// you may not use this file except in compliance with the License.
// You may obtain a copy of the License at
//
//    http://www.apache.org/licenses/LICENSE-2.0
//
// Unless required by applicable law or agreed to in writing, software
// distributed under the License is distributed on an "AS IS" BASIS,
// WITHOUT WARRANTIES OR CONDITIONS OF ANY KIND, either express or implied.
// See the License for the specific language governing permissions and
// limitations under the License.
//
// Author: Giovanni Campagna <gcampagn@cs.stanford.edu>


import assert from 'assert';

import {
    Phrase,
    Concatenation,
    Placeholder,
    Replaceable,
    PlaceholderReplacement,
    ReplacedResult,
    ReplacedConcatenation,
    ReplacedChoice,
    ReplacedList,
} from '../utils/template-string';
export {
    Phrase,
    Concatenation,
    Placeholder,
    PlaceholderReplacement,
    Replaceable,
    ReplacedResult,
    ReplacedConcatenation,
    ReplacedChoice,
    ReplacedList,
};

export { importGenie as import } from './compiler';

import {
    DerivationKeyValue,
    DerivationKey,
    SemanticAction,
    KeyFunction
} from './types';
import { ValidationHITCreator } from '../dataset-tools/mturk';
import { Rule } from './generator';

const LogLevel = {
    NONE: 0,

    // log at the beginning and at the end of the generation for each depth, and notable events
    // such as particularly slow templates
    INFO: 1,

    // log each non-empty non terminal
    GENERATION: 2,

    // log each non-empty non terminal, and additional verbose information
    VERBOSE_GENERATION: 3,

    // log all templates before generation
    DUMP_TEMPLATES: 4,

    // log information derived from the templates (such as the distance from the root)
    DUMP_DERIVED: 5,

    // log a lot of very redundant information during generation (can cause slowdowns)
    EVERYTHING: 6
};

/**
 * A reference to a context.
 *
 * A context is an object that is passed as extra input to a semantic function
 * to affect its behavior. Grammar rules are only applied between identical (===) contexts.
 *
 * The "context" in this definition roughly corresponds to a dialogue context
 * (either a C: state, or a more general notion) but it need not be.
 *
 * "value" is a value associated with the context that is only meaningful to the API caller
 * (DialogueGenerator).
 */
class Context {
    private static _nextId = 0;
    private _id;

    constructor(public value : unknown) {
        // NOTE: this assumes that no more than ~4B contexts exists, otherwise
        // this will overflow
        this._id = Context._nextId ++;
    }

    toString() : string {
        return `CTX[${this.value}]`;
    }

    hash() : number {
        return this._id;
    }

    equals(other : Context) {
        return this === other;
    }

    static compatible(c1 : Context|null, c2 : Context|null) : boolean {
        return c1 === null || c2 === null || c1 === c2;
    }
    static meet(c1 : Context|null, c2 : Context|null) : Context|null {
        if (c1 === null)
            return c2;
        else
            return c1;
    }
}

export type DerivationChildTuple<ArgTypes extends unknown[]> = { [K in keyof ArgTypes] : Derivation<ArgTypes[K]> };

/**
 * A Derivation represents a sentence fragment and an intermediate value
 * that were computed at some point during the generation process.
 */
class Derivation<ValueType> {
    readonly key : DerivationKey;
    readonly value : ValueType;
    readonly context : Context|null;
    sentence : ReplacedResult;
    priority : number;
    children: DerivationChild<unknown>[];
    rule?: Rule<unknown[], unknown>;

    constructor(key : DerivationKey,
                value : ValueType,
                sentence : ReplacedResult,
                context : Context|null = null,
                priority = 0,
                children: DerivationChild<unknown>[], 
                rule?: Rule<any, unknown>) {
        this.key = key;
        this.value = value;
        if (value === undefined)
            throw new TypeError('Invalid value');
        this.context = context;
        assert(typeof this.context === 'object'); // incl. null
        this.sentence = sentence;
        this.priority = priority;
        assert(Number.isFinite(this.priority));
<<<<<<< HEAD
        assert(sentence instanceof List);

        this._flatSentence = null;
        this.children = children.map(c => c instanceof Derivation ? c.clone() : c);
        this.rule = rule
=======
>>>>>>> 9ddadacd
    }

    chooseBestSentence() : string {
        return this.sentence.chooseBest();
    }

    sampleSentence(rng : () => number) : string {
        return this.sentence.chooseSample(rng);
    }

    clone() : Derivation<ValueType> {
        return new Derivation(this.key, this.value, this.sentence, this.context, this.priority, this.children, this.rule);
    }

    static combine<ArgTypes extends unknown[], ResultType>(children : DerivationChildTuple<ArgTypes>,
                                                           template : Replaceable,
                                                           semanticAction : SemanticAction<ArgTypes, ResultType>,
                                                           keyFunction : KeyFunction<ResultType>,
<<<<<<< HEAD
                                                           rulePriority : number,
                                                           rule?: Rule<any, any>) : Derivation<ResultType>|null {
        if (children.length === 1) {
            assert(!(children[0] instanceof Context));
            if (children[0] instanceof Derivation) {
                const newValue = semanticAction(... ([children[0].value] as ArgTypes));
                assert(newValue !== undefined);
                if (newValue === null)
                    return null;
                const newKey = keyFunction(newValue);
                const newDerivation = new Derivation(newKey, newValue, children[0].sentence, children[0].context, children[0].priority, children, rule);
                newDerivation.priority += rulePriority;
                return newDerivation;
            } else { // constant or terminal
                const newValue = semanticAction(... ([undefined] as ArgTypes));
                assert(newValue !== undefined);
                if (newValue === null)
                    return null;
                const newKey = keyFunction(newValue);
                return new Derivation(newKey, newValue, List.singleton(children[0]), null, rulePriority, children, rule);
            }
        }


        let newSentence : List<string> = List.Nil;
=======
                                                           rulePriority : number) : Derivation<ResultType>|null {
        const phrases : PlaceholderReplacement[] = [];
>>>>>>> 9ddadacd
        const values : unknown[] = [];
        let newContext : Context|null = null;
        let newPriority = rulePriority;

        for (const child of children) {
            assert(Context.compatible(newContext, child.context));
            newContext = Context.meet(newContext, child.context);
            newPriority += child.priority;
            values.push(child.value);
            phrases.push({ text: child.sentence, value: child.key });
        }

<<<<<<< HEAD
        // console.log('combine: ' + children.join(' ++ '));
        //console.log('values: ' + values.join(' , '));

=======
>>>>>>> 9ddadacd
        const newValue = semanticAction(...(values as ArgTypes));
        assert(newValue !== undefined);
        if (newValue === null)
            return null;

        const newSentence = template.replace({ replacements: phrases, constraints: {} });
        if (newSentence === null)
            return null;

        const newKey = keyFunction(newValue);
<<<<<<< HEAD
        return new Derivation(newKey, newValue, newSentence, newContext, newPriority, children, rule);
=======

        return new Derivation(newKey, newValue, newSentence, newContext, newPriority);
>>>>>>> 9ddadacd
    }
}

/**
 * Equality of key compared to another non-terminal.
 *
 * The values are [our index name, the 0-based position of the other non-terminal, the other index name].
 */
type RelativeKeyConstraint = [string, number, string];

/**
 * Equality of key compared to a constant value.
 *
 * The constraint store [our index name, the comparison value].
 */
type ConstantKeyConstraint = [string, DerivationKeyValue];

class NonTerminal {
    symbol : string;
    name : string|undefined;
    index : number;

    relativeKeyConstraint : RelativeKeyConstraint|undefined = undefined;
    constantKeyConstraint : ConstantKeyConstraint|undefined = undefined;

    constructor(symbol : string, name ?: string, constraint ?: RelativeKeyConstraint|ConstantKeyConstraint) {
        this.symbol = symbol;
        this.name = name;
        this.index = -1;

        if (constraint) {
            if (constraint.length === 3)
                this.relativeKeyConstraint = constraint;
            else
                this.constantKeyConstraint = constraint;
        }
    }

    toString() : string {
<<<<<<< HEAD
        return `NT[${this.symbol}]`;
    }
}

type RNG = () => number;

class Choice {
    choices : string[];

    constructor(choices : string[]) {
        this.choices = choices;
    }

    choose(rng : RNG) : string {
        return this.choices[0]
    }

    toString() : string {
        return `C[${this.choices.join('|')}]`;
=======
        if (this.name !== undefined)
            return `NT[${this.name} : ${this.symbol}]`;
        else
            return `NT[${this.symbol}]`;
>>>>>>> 9ddadacd
    }
}

//const everything = new Set;

export {
    LogLevel,

    Derivation,
    Context,
    NonTerminal,
};<|MERGE_RESOLUTION|>--- conflicted
+++ resolved
@@ -135,7 +135,7 @@
     readonly context : Context|null;
     sentence : ReplacedResult;
     priority : number;
-    children: DerivationChild<unknown>[];
+    children: Derivation<unknown>[];
     rule?: Rule<unknown[], unknown>;
 
     constructor(key : DerivationKey,
@@ -143,7 +143,7 @@
                 sentence : ReplacedResult,
                 context : Context|null = null,
                 priority = 0,
-                children: DerivationChild<unknown>[], 
+                children: Derivation<unknown>[], 
                 rule?: Rule<any, unknown>) {
         this.key = key;
         this.value = value;
@@ -154,14 +154,9 @@
         this.sentence = sentence;
         this.priority = priority;
         assert(Number.isFinite(this.priority));
-<<<<<<< HEAD
-        assert(sentence instanceof List);
-
-        this._flatSentence = null;
+
         this.children = children.map(c => c instanceof Derivation ? c.clone() : c);
         this.rule = rule
-=======
->>>>>>> 9ddadacd
     }
 
     chooseBestSentence() : string {
@@ -180,36 +175,9 @@
                                                            template : Replaceable,
                                                            semanticAction : SemanticAction<ArgTypes, ResultType>,
                                                            keyFunction : KeyFunction<ResultType>,
-<<<<<<< HEAD
                                                            rulePriority : number,
                                                            rule?: Rule<any, any>) : Derivation<ResultType>|null {
-        if (children.length === 1) {
-            assert(!(children[0] instanceof Context));
-            if (children[0] instanceof Derivation) {
-                const newValue = semanticAction(... ([children[0].value] as ArgTypes));
-                assert(newValue !== undefined);
-                if (newValue === null)
-                    return null;
-                const newKey = keyFunction(newValue);
-                const newDerivation = new Derivation(newKey, newValue, children[0].sentence, children[0].context, children[0].priority, children, rule);
-                newDerivation.priority += rulePriority;
-                return newDerivation;
-            } else { // constant or terminal
-                const newValue = semanticAction(... ([undefined] as ArgTypes));
-                assert(newValue !== undefined);
-                if (newValue === null)
-                    return null;
-                const newKey = keyFunction(newValue);
-                return new Derivation(newKey, newValue, List.singleton(children[0]), null, rulePriority, children, rule);
-            }
-        }
-
-
-        let newSentence : List<string> = List.Nil;
-=======
-                                                           rulePriority : number) : Derivation<ResultType>|null {
         const phrases : PlaceholderReplacement[] = [];
->>>>>>> 9ddadacd
         const values : unknown[] = [];
         let newContext : Context|null = null;
         let newPriority = rulePriority;
@@ -222,12 +190,6 @@
             phrases.push({ text: child.sentence, value: child.key });
         }
 
-<<<<<<< HEAD
-        // console.log('combine: ' + children.join(' ++ '));
-        //console.log('values: ' + values.join(' , '));
-
-=======
->>>>>>> 9ddadacd
         const newValue = semanticAction(...(values as ArgTypes));
         assert(newValue !== undefined);
         if (newValue === null)
@@ -238,12 +200,7 @@
             return null;
 
         const newKey = keyFunction(newValue);
-<<<<<<< HEAD
         return new Derivation(newKey, newValue, newSentence, newContext, newPriority, children, rule);
-=======
-
-        return new Derivation(newKey, newValue, newSentence, newContext, newPriority);
->>>>>>> 9ddadacd
     }
 }
 
@@ -283,32 +240,10 @@
     }
 
     toString() : string {
-<<<<<<< HEAD
-        return `NT[${this.symbol}]`;
-    }
-}
-
-type RNG = () => number;
-
-class Choice {
-    choices : string[];
-
-    constructor(choices : string[]) {
-        this.choices = choices;
-    }
-
-    choose(rng : RNG) : string {
-        return this.choices[0]
-    }
-
-    toString() : string {
-        return `C[${this.choices.join('|')}]`;
-=======
         if (this.name !== undefined)
             return `NT[${this.name} : ${this.symbol}]`;
         else
             return `NT[${this.symbol}]`;
->>>>>>> 9ddadacd
     }
 }
 
