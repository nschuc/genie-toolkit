--- conflicted
+++ resolved
@@ -65,8 +65,9 @@
     return {};
 }
 
-class Rule<ArgTypes extends unknown[], ReturnType> {
+export class Rule<ArgTypes extends unknown[], ReturnType> {
     number : number;
+    symbolId : number;
     expansion : RuleExpansionChunk[];
     semanticAction : SemanticAction<ArgTypes, ReturnType>;
     keyFunction : KeyFunction<ReturnType>;
@@ -87,8 +88,10 @@
                 semanticAction : SemanticAction<ArgTypes, ReturnType>,
                 keyFunction : KeyFunction<ReturnType> = dummyKeyFunction,
                 { weight = 1, priority = 0, repeat = false, forConstant = false, temporary = false,
-                  identity = false, expandchoice = true } : RuleAttributes) {
+                  identity = false, expandchoice = true } : RuleAttributes,
+                symbolId: number) {
         this.number = number;
+        this.symbolId = symbolId;
         this.expansion = expansion;
         assert(this.expansion.length > 0);
         this.semanticAction = semanticAction;
@@ -111,7 +114,7 @@
     }
 
     apply(children : DerivationChildTuple<ArgTypes>) : Derivation<ReturnType>|null {
-        return Derivation.combine(children, this.semanticAction, this.keyFunction, this.priority);
+        return Derivation.combine(children, this.semanticAction, this.keyFunction, this.priority, this);
     }
 }
 
@@ -157,12 +160,7 @@
     rootSymbol ?: string;
     targetPruningSize : number;
     maxDepth : number;
-<<<<<<< HEAD
-    maxConstants? : number;
-    debug : number;
-=======
     maxConstants : number;
->>>>>>> 011183be
     rng : () => number;
 }
 
@@ -553,6 +551,10 @@
         return this._progress;
     }
 
+    get nonTermList() : string[] {
+        return this._nonTermList;
+    }
+
     hasSymbol(symbol : string) : boolean {
         return this._nonTermTable.has(symbol);
     }
@@ -624,7 +626,7 @@
                                                                      keyFunction : KeyFunction<ResultType>|undefined,
                                                                      attributes : RuleAttributes = {}) {
         const rulenumber = this._rules[symbolId].length;
-        this._rules[symbolId].push(new Rule(rulenumber, expansion, semanticAction, keyFunction, attributes));
+        this._rules[symbolId].push(new Rule(rulenumber, expansion, semanticAction, keyFunction, attributes, symbolId));
     }
 
     addConstants(symbol : string, token : string, type : any, keyFunction : KeyFunction<any>, attributes : RuleAttributes = {}) : void {
@@ -638,16 +640,11 @@
         this._constantMap.put(token, [symbolId, keyFunction]);
 
         attributes.forConstant = true;
-<<<<<<< HEAD
-        for (const constant of ThingTalkUtils.createConstants(token, type, this._options.maxConstants || DEFAULT_MAX_CONSTANTS)) {
-            const sentencepiece = constant.display;
-            const combiner = () => new Derivation(constant.value, List.singleton(sentencepiece), null, attributes.priority || 0, { children: [{ nonTerminal: constant.value.toString() }], nonTerminal: symbol });
-            this._addRuleInternal(symbolId, [sentencepiece], combiner, attributes);
-        }
-=======
+
+        // TODO(nathan): we used to have this, do we still need to do something
+        // const combiner = () => new Derivation(constant.value, List.singleton(sentencepiece), null, attributes.priority || 0, { children: [{ nonTerminal: constant.value.toString() }], nonTerminal: symbol });
         for (const constant of ThingTalkUtils.createConstants(token, type, this._options.maxConstants || DEFAULT_MAX_CONSTANTS, this._entityAllocator))
             this._addRuleInternal(symbolId, [constant.token], () => constant.value, keyFunction, attributes);
->>>>>>> 011183be
     }
 
     addRule<ArgTypes extends unknown[], ResultType>(symbol : string,
@@ -1020,12 +1017,7 @@
         for (const token in constants) {
             for (const [symbolId, keyFunction] of this._constantMap.get(token)) {
                 for (const constant of constants[token]) {
-<<<<<<< HEAD
-                    const combiner = () => new Derivation(constant.value, List.singleton(constant.display), null, attributes.priority, { children: [{ nonTerminal: token }], nonTerminal: "poop"});
-                    this._addRuleInternal(symbolId, [constant.display], combiner, attributes);
-=======
                     this._addRuleInternal(symbolId, [constant.token], () => constant.value, keyFunction, attributes);
->>>>>>> 011183be
                     if (this._options.debug >= LogLevel.EVERYTHING)
                         console.log(`added temporary rule NT[${this._nonTermList[symbolId]}] -> ${constant.token}`);
                 }
@@ -1196,7 +1188,7 @@
                         const index = phrase.symbol;
                         assert(index >= 0 && index <= this._nonTermTable.size, `Invalid context number ${index}`);
                         const sentence = phrase.utterance ? List.singleton(phrase.utterance) : List.Nil;
-                        const derivation = new Derivation(phrase.key, phrase.value, sentence, ctx, phrase.priority || 0);
+                        const derivation = new Derivation(phrase.key, phrase.value, sentence, ctx, phrase.priority || 0, [], undefined);
                         charts.add(index, 0, derivation);
                     }
                 }
@@ -1660,11 +1652,7 @@
                 //console.log('combine: ' + choices.join(' ++ '));
                 //console.log('depths: ' + depths);
                 if (!(coinProbability < 1.0) || coin(coinProbability, rng)) {
-<<<<<<< HEAD
-                    const v = combiner(assignChoices(choices, rng), rule.priority, nonTermList[nonTermIndex]);
-=======
                     const v = rule.apply(assignChoices(choices, rng));
->>>>>>> 011183be
                     if (v !== null) {
                         actualGenSize ++;
                         if (actualGenSize < targetPruningSize / 2 &&
@@ -1827,11 +1815,7 @@
                 }
             }
 
-<<<<<<< HEAD
-            const v = combiner(choices, rule.priority, nonTermList[nonTermIndex]);
-=======
             const v = rule.apply(choices);
->>>>>>> 011183be
             if (v !== null) {
                 actualGenSize ++;
                 emit(v);
@@ -1989,11 +1973,7 @@
             }
         }
 
-<<<<<<< HEAD
-        const v = combiner(choices, rule.priority, nonTermList[nonTermIndex]);
-=======
         const v = rule.apply(choices);
->>>>>>> 011183be
         if (v !== null) {
             actualGenSize ++;
             emit(v);
@@ -2021,11 +2001,7 @@
 
     if (!anyNonTerm) {
         if (depth === 0) {
-<<<<<<< HEAD
-            const deriv = combiner(assignChoices(expansion, rng), rule.priority, nonTermList[nonTermIndex]);
-=======
             const deriv = rule.apply(assignChoices(expansion as DerivationChildOrChoice[], rng));
->>>>>>> 011183be
             if (deriv !== null)
                 emit(deriv);
         }
