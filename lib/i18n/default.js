// -*- mode: js; indent-tabs-mode: nil; js-basic-offset: 4 -*-
//
// This file is part of Genie
//
// Copyright 2018-2019 The Board of Trustees of the Leland Stanford Junior University
//
// Author: Giovanni Campagna <gcampagn@cs.stanford.edu>
//
// See COPYING for details
"use strict";

const BaseTokenizer = require('./tokenizer/base');

// Apply final touches to a newly generated synthetic sentence
//
// This function should correct coreferences, conjugations and other
// grammar/readability issues that are too inconvenient to prevent
// using the templates
function postprocessSynthetic(sentence, program, rng) {
    return sentence;
}

// Override the canonical form of argument names for synthetic generation
// (to generate filters and projections)
//
// More than one form can be provided for each argument name, in which case
// all are used
const ARGUMENT_NAME_OVERRIDES = {
};

// Tokens that can be ignored in the names of entities, by entity type
//
// This should cover abbreviations, prefixes and suffixes that are usually
// omitted in colloquial speech
const IGNORABLE_TOKENS = {
    'sportradar': ['fc', 'ac', 'us', 'if', 'as', 'rc', 'rb', 'il', 'fk', 'cd', 'cf'],
    'imgflip:meme_id': [],
    'tt:currency_code': [],
    'tt:stock_id': ['l.p.', 's.a.', 'plc', 'n.v', 's.a.b', 'c.v.'],
    'org:freedesktop:app_id': ['gnome']
};
// Interchangeable abbreviations for entity names
//
// Each entry in this array is a set (in array form) of abbreviations with the same
// meaning; while expanding parameters, one of the possible forms is chosen at random
//
// Use this to fix tokenization inconsistencies in the entity database, to add
// colloquial forms, and to add robustness to punctuation
const ABBREVIATIONS = [
    ['ltd', 'ltd.', 'limited'],
    ['corp', 'corp.', 'corporation'],
    ['l.l.c', 'llc'],
    ['&', 'and'],
    ['inc.', 'inc', 'incorporated'],
];
const PROCESSED_ABBREVIATIONS = {};
for (let abbr of ABBREVIATIONS) {
    for (let variant of abbr)
        PROCESSED_ABBREVIATIONS[variant] = abbr;

}

// tokens that are treated specially by the PTB tokenizer for English
// (and what they map to in properly punctuated English)
const SPECIAL_TOKENS = {
    '.': '.',
    ',': ',',
    '?': '?',

    // right/left round/curly/square bracket
    '-rrb-': ')',
    '-lrb-': ' (',
    '-rcb-': '}',
    '-lcb-': ' {',
    '-rsb-': ']',
    '-lsb-': ' [',
};

// Convert a tokenized sentence back into a correctly spaced, correctly punctuated
// sentence, to present to an MTurk worker for paraphrasing
function detokenize(sentence, prevtoken, token) {
    if (token in SPECIAL_TOKENS) {
        sentence += SPECIAL_TOKENS[token];
    } else {
        if (sentence)
            sentence += ' ';
        sentence += token;
    }
    return sentence;
}

// All the different forms in which MTurk workers write "no idea" for a sentence
// they don't understand
//
// This is usually empirically collected by looking at the results and finding
// sentences that don't validate or are too short
const NO_IDEA = [];

const CHANGE_SUBJECT_TEMPLATES = [];

const SINGLE_DEVICE_TEMPLATES = [];

function pluralize(phrase) {
    // no plural form
    return undefined;
}

function toVerbPast(phrase) {
    // no past
    return undefined;
}

function isGoodWord(word) {
    // filter out words that cannot be in the dataset,
    // because they would be either tokenized/preprocessed out or
    // they are unlikely to be used with voice
    return true;
}

function isGoodSentence(sentence) {
    return true;
}

function isGoodNumber(number) {
    return true;
}

<<<<<<< HEAD
function getTokenizer() {
    return new BaseTokenizer();
=======
const DEFINITE_ARTICLE_REGEXP = undefined;
function addDefiniteArticle(phrase) {
    return undefined;
>>>>>>> c15f5990
}

module.exports = {
    postprocessSynthetic,
    detokenize,
    getTokenizer,

    // inflections
    pluralize,
    toVerbPast,

    DEFINITE_ARTICLE_REGEXP,
    addDefiniteArticle,

    ARGUMENT_NAME_OVERRIDES,

    IGNORABLE_TOKENS,
    ABBREVIATIONS: PROCESSED_ABBREVIATIONS,

    NO_IDEA,

    CHANGE_SUBJECT_TEMPLATES,
    SINGLE_DEVICE_TEMPLATES,

    isGoodWord,
    isGoodSentence,
    isGoodNumber
};<|MERGE_RESOLUTION|>--- conflicted
+++ resolved
@@ -125,14 +125,13 @@
     return true;
 }
 
-<<<<<<< HEAD
-function getTokenizer() {
-    return new BaseTokenizer();
-=======
 const DEFINITE_ARTICLE_REGEXP = undefined;
 function addDefiniteArticle(phrase) {
     return undefined;
->>>>>>> c15f5990
+}
+
+function getTokenizer() {
+    return new BaseTokenizer();
 }
 
 module.exports = {
