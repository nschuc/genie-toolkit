// -*- mode: typescript; indent-tabs-mode: nil; js-basic-offset: 4 -*-
//
// This file is part of Genie
//
// Copyright 2019-2020 The Board of Trustees of the Leland Stanford Junior University
//
// Licensed under the Apache License, Version 2.0 (the "License");
// you may not use this file except in compliance with the License.
// You may obtain a copy of the License at
//
//    http://www.apache.org/licenses/LICENSE-2.0
//
// Unless required by applicable law or agreed to in writing, software
// distributed under the License is distributed on an "AS IS" BASIS,
// WITHOUT WARRANTIES OR CONDITIONS OF ANY KIND, either express or implied.
// See the License for the specific language governing permissions and
// limitations under the License.
//
// Author: Giovanni Campagna <gcampagn@cs.stanford.edu>

import * as argparse from 'argparse';
import seedrandom from 'seedrandom';
import * as fs from 'fs';
import * as Tp from 'thingpedia';

import { BasicSentenceGenerator } from '../lib/sentence-generator/batch';
import { DatasetStringifier } from '../lib/dataset-tools/parsers';
import ProgressBar from './lib/progress_bar';
import { ActionSetFlag } from './lib/argutils';

export function initArgparse(subparsers : argparse.SubParser) {
    const parser = subparsers.add_parser('generate', {
        add_help: true,
        description: "Generate a new synthetic dataset, given a template file."
    });
    parser.add_argument('-o', '--output', {
        required: true,
        type: fs.createWriteStream
    });
    parser.add_argument('-l', '--locale', {
        required: false,
        default: 'en-US',
        help: `BGP 47 locale tag of the language to generate (defaults to 'en-US', English)`
    });
    parser.add_argument('-t', '--target-language', {
        required: false,
        default: 'thingtalk',
        choices: ['thingtalk', 'dlgthingtalk'],
        help: `The programming language to generate`
    });
    parser.add_argument('--thingpedia', {
        required: true,
        help: 'Path to ThingTalk file containing class definitions.'
    });
    parser.add_argument('--entities', {
        required: false,
        help: 'Path to JSON file containing entity type definitions.'
    });
    parser.add_argument('--dataset', {
        required: true,
        help: 'Path to file containing primitive templates, in ThingTalk syntax.'
    });
    parser.add_argument('--template', {
        required: true,
        nargs: '+',
        help: 'Path to file containing construct templates, in Genie syntax.'
    });
    parser.add_argument('--set-flag', {
        required: false,
        nargs: 1,
        action: ActionSetFlag,
        const: true,
        metavar: 'FLAG',
        help: 'Set a flag for the construct template file.',
    });
    parser.add_argument('--unset-flag', {
        required: false,
        nargs: 1,
        action: ActionSetFlag,
        const: false,
        metavar: 'FLAG',
        help: 'Unset (clear) a flag for the construct template file.',
    });
    parser.add_argument('--maxdepth', {
        required: false,
        type: Number,
        default: 5,
        help: 'Maximum depth of sentence generation',
    });
    parser.add_argument('--target-pruning-size', {
        required: false,
        type: Number,
        default: 100000,
        help: 'Approximate target size of the generate dataset, for each $root rule and each depth',
    });

    parser.add_argument('--debug', {
        nargs: '?',
        const: 1,
        default: 0,
        help: 'Enable debugging. Can be specified with an argument between 0 and 5 to choose the verbosity level.',
    });
    parser.add_argument('--no-debug', {
        const: 0,
        action: 'store_const',
        dest: 'debug',
        help: 'Disable debugging.',
    });
    parser.add_argument('--no-progress', {
        action: 'store_false',
        dest: 'progress',
        default: true,
        help: 'Disable the progress bar (implied if --debug is passed).',
    });
    parser.add_argument('--random-seed', {
        default: 'almond is awesome',
        help: 'Random seed'
    });
    parser.add_argument('--white-list', {
        required: false,
        help: `List of functions to include, split by comma (no space).`
    });
    parser.add_argument('--id-prefix', {
        required: false,
        default: '',
        help: 'Prefix to add to all sentence IDs (useful to combine multiple datasets).'
    });
    parser.add_argument('--save-history', {
        action: 'store_true',
        dest: 'saveHistory',
        default: false,
        help: 'Include trace of rules used to generate utterance'
    });
}

export async function execute(args : any) {
<<<<<<< HEAD
    let tpClient : Tp.FileClient|undefined = undefined;

    if (args.thingpedia)
        tpClient = new Tp.FileClient(args);

=======
    const tpClient = new Tp.FileClient(args);
>>>>>>> 011183be
    const options = {
        rng: seedrandom.alea(args.random_seed),
        locale: args.locale,
        timezone: undefined,
        flags: args.flags || {},
        templateFiles: args.template,
        targetLanguage: args.target_language,
        thingpediaClient: tpClient,
        targetPruningSize: args.target_pruning_size,
        maxDepth: args.maxdepth,
        debug: args.debug,
        whiteList: args.white_list,
        idPrefix: args.id_prefix,
        saveHistory: args.saveHistory
    };

    const generator = new BasicSentenceGenerator(options);
    generator.pipe(new DatasetStringifier()).pipe(args.output);
    args.output.on('finish', () => process.exit());

    if (!args.debug && args.progress) {
        const progbar = new ProgressBar(1);
        generator.on('progress', (value) => {
            //console.log(value);
            progbar.update(value);
        });

        // issue an update now to show the progress bar
        progbar.update(0);
    }
}<|MERGE_RESOLUTION|>--- conflicted
+++ resolved
@@ -134,15 +134,7 @@
 }
 
 export async function execute(args : any) {
-<<<<<<< HEAD
-    let tpClient : Tp.FileClient|undefined = undefined;
-
-    if (args.thingpedia)
-        tpClient = new Tp.FileClient(args);
-
-=======
     const tpClient = new Tp.FileClient(args);
->>>>>>> 011183be
     const options = {
         rng: seedrandom.alea(args.random_seed),
         locale: args.locale,
