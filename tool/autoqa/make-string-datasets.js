--- conflicted
+++ resolved
@@ -17,15 +17,9 @@
 const csvstringify = require('csv-stringify');
 
 const I18N = require('../../lib/i18n');
-<<<<<<< HEAD
 const StreamUtils = require('../../lib/utils/stream-utils');
 
-const { makeMetadata } = require('./metadata');
-const { PROPERTIES_NO_FILTER } = require('./manual-annotations');
-=======
-const StreamUtils = require('../../lib/stream-utils');
 const { makeMetadata } = require('./lib/metadata');
->>>>>>> c5004fff
 
 class ParamDatasetGenerator {
     constructor(locale, debug, maxValueLength, className, dataset) {
