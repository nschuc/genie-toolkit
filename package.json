--- conflicted
+++ resolved
@@ -23,13 +23,8 @@
     "string-interp": "^0.1.0",
     "thingpedia": "~2.7.0-alpha.3",
     "thingpedia-discovery": "^1.0.0",
-<<<<<<< HEAD
-    "thingtalk": "~1.10.0-alpha.3",
+    "thingtalk": "~1.10.0-alpha.5",
     "uuid": "^7.0.0",
-=======
-    "thingtalk": "~1.10.0-alpha.5",
-    "uuid": "^3.1.0",
->>>>>>> 5e83bc6b
     "ws": "^7.0.0"
   },
   "scripts": {
